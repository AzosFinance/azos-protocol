// SPDX-License-Identifier: GPL-3.0
/// OracleRelayer.sol

// This program is free software: you can redistribute it and/or modify
// it under the terms of the GNU Affero General Public License as published by
// the Free Software Foundation, either version 3 of the License, or
// (at your option) any later version.
//
// This program is distributed in the hope that it will be useful,
// but WITHOUT ANY WARRANTY; without even the implied warranty of
// MERCHANTABILITY or FITNESS FOR A PARTICULAR PURPOSE.  See the
// GNU Affero General Public License for more details.
//
// You should have received a copy of the GNU Affero General Public License
// along with this program.  If not, see <https://www.gnu.org/licenses/>.

pragma solidity 0.8.19;

import {ISAFEEngine as SAFEEngineLike} from '@interfaces/ISAFEEngine.sol';
import {IOracle as OracleLike} from '@interfaces/IOracle.sol';

<<<<<<< HEAD
import {Math, RAY, WAD} from './utils/Math.sol';
import {Authorizable} from './utils/Authorizable.sol';

=======
import {Authorizable} from '@contracts/utils/Authorizable.sol';

import {Math, RAY, WAD} from '@libraries/Math.sol';

>>>>>>> 4fa452ce
contract OracleRelayer is Authorizable {
  using Math for uint256;

  // --- Data ---
  struct CollateralType {
    // Usually an oracle security module that enforces delays to fresh price feeds
    OracleLike orcl;
    // CRatio used to compute the 'safePrice' - the price used when generating debt in SAFEEngine
    uint256 safetyCRatio;
    // CRatio used to compute the 'liquidationPrice' - the price used when liquidating SAFEs
    uint256 liquidationCRatio;
  }

  // Data about each collateral type
  mapping(bytes32 => CollateralType) public collateralTypes;

  SAFEEngineLike public safeEngine;

  // Whether this contract is enabled
  uint256 public contractEnabled;
  // Virtual redemption price (not the most updated value)
  uint256 internal _redemptionPrice; // [ray]
  // The force that changes the system users' incentives by changing the redemption price
  uint256 public redemptionRate; // [ray]
  // Last time when the redemption price was changed
  uint256 public redemptionPriceUpdateTime; // [unix epoch time]
  // Upper bound for the per-second redemption rate
  uint256 public redemptionRateUpperBound; // [ray]
  // Lower bound for the per-second redemption rate
  uint256 public redemptionRateLowerBound; // [ray]

  // --- Events ---
  event DisableContract();
  event ModifyParameters(bytes32 collateralType, bytes32 parameter, address addr);
  event ModifyParameters(bytes32 parameter, uint256 data);
  event ModifyParameters(bytes32 collateralType, bytes32 parameter, uint256 data);
  event UpdateRedemptionPrice(uint256 redemptionPrice);
  event UpdateCollateralPrice(
    bytes32 indexed collateralType, uint256 priceFeedValue, uint256 safetyPrice, uint256 liquidationPrice
  );

  // --- Init ---
  constructor(address _safeEngine) {
    _addAuthorization(msg.sender);

    safeEngine = SAFEEngineLike(_safeEngine);
    _redemptionPrice = RAY;
    redemptionRate = RAY;
    redemptionPriceUpdateTime = block.timestamp;
    redemptionRateUpperBound = RAY * WAD;
    redemptionRateLowerBound = 1;
    contractEnabled = 1;

    emit AddAuthorization(msg.sender);
  }

  // --- Administration ---
  /**
   * @notice Modify oracle price feed addresses
   * @param collateralType Collateral whose oracle we change
   * @param parameter Name of the parameter
   * @param addr New oracle address
   */
  function modifyParameters(bytes32 collateralType, bytes32 parameter, address addr) external isAuthorized {
    require(contractEnabled == 1, 'OracleRelayer/contract-not-enabled');
    if (parameter == 'orcl') collateralTypes[collateralType].orcl = OracleLike(addr);
    else revert('OracleRelayer/modify-unrecognized-param');
    emit ModifyParameters(collateralType, parameter, addr);
  }

  /**
   * @notice Modify redemption rate/price related parameters
   * @param parameter Name of the parameter
   * @param data New param value
   */
  function modifyParameters(bytes32 parameter, uint256 data) external isAuthorized {
    require(contractEnabled == 1, 'OracleRelayer/contract-not-enabled');
    require(data > 0, 'OracleRelayer/null-data');
    if (parameter == 'redemptionPrice') {
      _redemptionPrice = data;
    } else if (parameter == 'redemptionRate') {
      require(block.timestamp == redemptionPriceUpdateTime, 'OracleRelayer/redemption-price-not-updated');
      uint256 adjustedRate = data;
      if (data > redemptionRateUpperBound) {
        adjustedRate = redemptionRateUpperBound;
      } else if (data < redemptionRateLowerBound) {
        adjustedRate = redemptionRateLowerBound;
      }
      redemptionRate = adjustedRate;
    } else if (parameter == 'redemptionRateUpperBound') {
      require(data > RAY, 'OracleRelayer/invalid-redemption-rate-upper-bound');
      redemptionRateUpperBound = data;
    } else if (parameter == 'redemptionRateLowerBound') {
      require(data < RAY, 'OracleRelayer/invalid-redemption-rate-lower-bound');
      redemptionRateLowerBound = data;
    } else {
      revert('OracleRelayer/modify-unrecognized-param');
    }
    emit ModifyParameters(parameter, data);
  }

  /**
   * @notice Modify CRatio related parameters
   * @param collateralType Collateral whose parameters we change
   * @param parameter Name of the parameter
   * @param data New param value
   */
  function modifyParameters(bytes32 collateralType, bytes32 parameter, uint256 data) external isAuthorized {
    require(contractEnabled == 1, 'OracleRelayer/contract-not-enabled');
    if (parameter == 'safetyCRatio') {
      require(
        data >= collateralTypes[collateralType].liquidationCRatio, 'OracleRelayer/safety-lower-than-liquidation-cratio'
      );
      collateralTypes[collateralType].safetyCRatio = data;
    } else if (parameter == 'liquidationCRatio') {
      require(
        data <= collateralTypes[collateralType].safetyCRatio, 'OracleRelayer/safety-lower-than-liquidation-cratio'
      );
      collateralTypes[collateralType].liquidationCRatio = data;
    } else {
      revert('OracleRelayer/modify-unrecognized-param');
    }
    emit ModifyParameters(collateralType, parameter, data);
  }

  // --- Redemption Price Update ---
  /**
   * @notice Update the redemption price using the current redemption rate
   */
  function updateRedemptionPrice() internal returns (uint256) {
    // Update redemption price
    _redemptionPrice = redemptionRate.rpow(block.timestamp - redemptionPriceUpdateTime).rmul(_redemptionPrice);
    if (_redemptionPrice == 0) _redemptionPrice = 1;
    redemptionPriceUpdateTime = block.timestamp;
    emit UpdateRedemptionPrice(_redemptionPrice);
    // Return updated redemption price
    return _redemptionPrice;
  }

  /**
   * @notice Fetch the latest redemption price by first updating it
   */
  function redemptionPrice() public returns (uint256) {
    if (block.timestamp > redemptionPriceUpdateTime) return updateRedemptionPrice();
    return _redemptionPrice;
  }

  // --- Update value ---
  /**
   * @notice Update the collateral price inside the system (inside SAFEEngine)
   * @param collateralType The collateral we want to update prices (safety and liquidation prices) for
   */
  function updateCollateralPrice(bytes32 collateralType) external {
    (uint256 priceFeedValue, bool hasValidValue) = collateralTypes[collateralType].orcl.getResultWithValidity();
    uint256 redemptionPrice_ = redemptionPrice();
    uint256 safetyPrice_ = hasValidValue
      ? (uint256(priceFeedValue) * uint256(10 ** 9)).rdiv(redemptionPrice_).rdiv(
        collateralTypes[collateralType].safetyCRatio
      )
      : 0;
    uint256 liquidationPrice_ = hasValidValue
      ? (uint256(priceFeedValue) * uint256(10 ** 9)).rdiv(redemptionPrice_).rdiv(
        collateralTypes[collateralType].liquidationCRatio
      )
      : 0;

    safeEngine.modifyParameters(collateralType, 'safetyPrice', safetyPrice_);
    safeEngine.modifyParameters(collateralType, 'liquidationPrice', liquidationPrice_);
    emit UpdateCollateralPrice(collateralType, priceFeedValue, safetyPrice_, liquidationPrice_);
  }

  /**
   * @notice Disable this contract (normally called by GlobalSettlement)
   */
  function disableContract() external isAuthorized {
    contractEnabled = 0;
    redemptionRate = RAY;
    emit DisableContract();
  }

  /**
   * @notice Fetch the safety CRatio of a specific collateral type
   * @param collateralType The collateral type we want the safety CRatio for
   */
  function safetyCRatio(bytes32 collateralType) public view returns (uint256) {
    return collateralTypes[collateralType].safetyCRatio;
  }

  /**
   * @notice Fetch the liquidation CRatio of a specific collateral type
   * @param collateralType The collateral type we want the liquidation CRatio for
   */
  function liquidationCRatio(bytes32 collateralType) public view returns (uint256) {
    return collateralTypes[collateralType].liquidationCRatio;
  }

  /**
   * @notice Fetch the oracle price feed of a specific collateral type
   * @param collateralType The collateral type we want the oracle price feed for
   */
  function orcl(bytes32 collateralType) public view returns (address) {
    return address(collateralTypes[collateralType].orcl);
  }
}<|MERGE_RESOLUTION|>--- conflicted
+++ resolved
@@ -19,16 +19,10 @@
 import {ISAFEEngine as SAFEEngineLike} from '@interfaces/ISAFEEngine.sol';
 import {IOracle as OracleLike} from '@interfaces/IOracle.sol';
 
-<<<<<<< HEAD
-import {Math, RAY, WAD} from './utils/Math.sol';
-import {Authorizable} from './utils/Authorizable.sol';
-
-=======
 import {Authorizable} from '@contracts/utils/Authorizable.sol';
 
 import {Math, RAY, WAD} from '@libraries/Math.sol';
 
->>>>>>> 4fa452ce
 contract OracleRelayer is Authorizable {
   using Math for uint256;
 
