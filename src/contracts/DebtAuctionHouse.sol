--- conflicted
+++ resolved
@@ -22,13 +22,6 @@
 import {IToken as TokenLike} from '@interfaces/external/IToken.sol';
 import {IAccountingEngine as AccountingEngineLike} from '@interfaces/IAccountingEngine.sol';
 
-<<<<<<< HEAD
-import {Math, WAD} from './utils/Math.sol';
-import {Authorizable} from './utils/Authorizable.sol';
-
-/*
-   This thing creates protocol tokens on demand in return for system coins*/
-=======
 import {Authorizable} from '@contracts/utils/Authorizable.sol';
 
 import {Math, WAD} from '@libraries/Math.sol';
@@ -36,7 +29,6 @@
 /*
    This thing creates protocol tokens on demand in return for system coins
 */
->>>>>>> 4fa452ce
 
 contract DebtAuctionHouse is Authorizable {
   // --- Data ---
